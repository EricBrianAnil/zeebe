--- conflicted
+++ resolved
@@ -38,8 +38,6 @@
             steps {
                 container('golang') {
                     sh '.ci/scripts/distribution/build-go.sh'
-<<<<<<< HEAD
-=======
                 }
             }
 
@@ -74,7 +72,6 @@
                             sh '.ci/scripts/distribution/it-java.sh'
                         }
                     }
->>>>>>> dc45aed1
                 }
             }
 
@@ -85,27 +82,6 @@
             }
         }
 
-<<<<<<< HEAD
-        stage('Build (Java)') {
-            steps {
-                container('maven') {
-                    sh '.ci/scripts/distribution/build-java.sh'
-                }
-            }
-
-            post {
-                always {
-                    junit testResults: "**/*/TEST-*.xml", keepLongStdio: true
-                }
-            }
-        }
-
-        stage('Upload') {
-            when { branch 'develop' }
-            steps {
-                container('maven') {
-                    sh '.ci/scripts/distribution/upload.sh'
-=======
         stage('Upload') {
             when { branch 'develop' }
             steps {
@@ -141,43 +117,10 @@
                             booleanParam(name: 'LIVE', value: env.BRANCH_NAME == 'master')
                         ]
                     }
->>>>>>> dc45aed1
                 }
             }
         }
 
-<<<<<<< HEAD
-        stage('Post') {
-            parallel {
-                stage('Docker') {
-                    when { branch 'develop' }
-
-                    environment {
-                        VERSION = readMavenPom(file: 'parent/pom.xml').getVersion()
-                    }
-
-                    steps {
-                        build job: 'zeebe-docker', parameters: [
-                            string(name: 'BRANCH', value: env.BRANCH_NAME),
-                            string(name: 'VERSION', value: env.VERSION),
-                            booleanParam(name: 'IS_LATEST', value: env.BRANCH_NAME == 'master')
-                        ]
-                    }
-                }
-
-                stage('Docs') {
-                    when { anyOf { branch 'master'; branch 'live' } }
-                    steps {
-                        build job: 'zeebe-docs', parameters: [
-                            string(name: 'BRANCH', value: env.BRANCH_NAME),
-                            booleanParam(name: 'LIVE', value: env.BRANCH_NAME == 'master')
-                        ]
-                    }
-                }
-            }
-        }
-    }
-=======
     post {
         always {
             // Retrigger the build if there were connection issues
@@ -192,5 +135,4 @@
 
 boolean connectionProblem() {
   return currentBuild.rawBuild.getLog(500).join('') ==~ /.*(ChannelClosedException|KubernetesClientException|ClosedChannelException|Connection reset).*/
->>>>>>> dc45aed1
 }